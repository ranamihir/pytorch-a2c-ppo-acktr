import torch
import torch.nn as nn

from envs import VecNormalize


# Get a render function
def get_render_func(venv):
    if hasattr(venv, 'envs'):
        return venv.envs[0].render
    elif hasattr(venv, 'venv'):
        return get_render_func(venv.venv)
    elif hasattr(venv, 'env'):
        return get_render_func(venv.env)

    return None


def get_vec_normalize(venv):
    if isinstance(venv, VecNormalize):
        return venv
    elif hasattr(venv, 'venv'):
        return get_vec_normalize(venv.venv)

    return None


# Necessary for my KFAC implementation.
class AddBias(nn.Module):
    def __init__(self, bias):
        super(AddBias, self).__init__()
        self._bias = nn.Parameter(bias.unsqueeze(1))

    def forward(self, x):
        if x.dim() == 2:
            bias = self._bias.t().view(1, -1)
        else:
            bias = self._bias.t().view(1, -1, 1, 1)

        return x + bias

<<<<<<< HEAD
# A temporary solution from the master branch.
# https://github.com/pytorch/pytorch/blob/7752fe5d4e50052b3b0bbc9109e599f8157febc0/torch/nn/init.py#L312
# Remove after the next version of PyTorch gets release.
def orthogonal(tensor, gain=1):
    if tensor.ndimension() < 2:
        raise ValueError("Only tensors with 2 or more dimensions are supported")

    rows = tensor.size(0)
    cols = tensor[0].numel()
    flattened = torch.Tensor(rows, cols).normal_(0, 1)

    if rows < cols:
        flattened.t_()

    # Compute the qr factorization
    q, r = torch.qr(flattened)
    # Make Q uniform according to https://arxiv.org/pdf/math-ph/0609050.pdf
    d = torch.diag(r, 0)
    ph = d.sign()
    q *= ph.expand_as(q)

    if rows < cols:
        q.t_()

    tensor.view_as(q).copy_(q)
    tensor.mul_(gain)
    return tensor


def update_linear_schedule(optimizer, epoch, total_num_epochs, initial_lr):
    """Decreases the learning rate linearly"""
    lr = initial_lr - (initial_lr * (epoch / float(total_num_epochs)))
    for param_group in optimizer.param_groups:
        param_group['lr'] = lr
=======

def init(module, weight_init, bias_init, gain=1):
    weight_init(module.weight.data, gain=gain)
    bias_init(module.bias.data)
    return module


# https://github.com/openai/baselines/blob/master/baselines/common/tf_util.py#L87
def init_normc_(weight, gain=1):
    weight.normal_(0, 1)
    weight *= gain / torch.sqrt(weight.pow(2).sum(1, keepdim=True))
>>>>>>> 5a20709a
<|MERGE_RESOLUTION|>--- conflicted
+++ resolved
@@ -39,42 +39,11 @@
 
         return x + bias
 
-<<<<<<< HEAD
-# A temporary solution from the master branch.
-# https://github.com/pytorch/pytorch/blob/7752fe5d4e50052b3b0bbc9109e599f8157febc0/torch/nn/init.py#L312
-# Remove after the next version of PyTorch gets release.
-def orthogonal(tensor, gain=1):
-    if tensor.ndimension() < 2:
-        raise ValueError("Only tensors with 2 or more dimensions are supported")
-
-    rows = tensor.size(0)
-    cols = tensor[0].numel()
-    flattened = torch.Tensor(rows, cols).normal_(0, 1)
-
-    if rows < cols:
-        flattened.t_()
-
-    # Compute the qr factorization
-    q, r = torch.qr(flattened)
-    # Make Q uniform according to https://arxiv.org/pdf/math-ph/0609050.pdf
-    d = torch.diag(r, 0)
-    ph = d.sign()
-    q *= ph.expand_as(q)
-
-    if rows < cols:
-        q.t_()
-
-    tensor.view_as(q).copy_(q)
-    tensor.mul_(gain)
-    return tensor
-
-
 def update_linear_schedule(optimizer, epoch, total_num_epochs, initial_lr):
     """Decreases the learning rate linearly"""
     lr = initial_lr - (initial_lr * (epoch / float(total_num_epochs)))
     for param_group in optimizer.param_groups:
         param_group['lr'] = lr
-=======
 
 def init(module, weight_init, bias_init, gain=1):
     weight_init(module.weight.data, gain=gain)
@@ -86,4 +55,4 @@
 def init_normc_(weight, gain=1):
     weight.normal_(0, 1)
     weight *= gain / torch.sqrt(weight.pow(2).sum(1, keepdim=True))
->>>>>>> 5a20709a
+    